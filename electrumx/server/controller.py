--- conflicted
+++ resolved
@@ -137,10 +137,6 @@
                 await group.spawn(bp.fetch_and_process_blocks(caught_up_event))
                 await group.spawn(wait_for_catchup())
 
-<<<<<<< HEAD
-            group.result    # pylint:disable=W0104
-=======
                 async for task in group:
                     if not task.cancelled():
-                        task.result()
->>>>>>> 72b7a496
+                        task.result()