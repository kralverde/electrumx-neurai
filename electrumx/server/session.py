# Copyright (c) 2016-2018, Neil Booth
#
# All rights reserved.
#
# See the file "LICENCE" for information about the copyright
# and warranty status of this software.

'''Classes for local RPC server and remote client TCP/SSL servers.'''

import codecs
import itertools
import json
import math
import os
import ssl
import time
from collections import defaultdict
from functools import partial
from ipaddress import IPv4Address, IPv6Address

import attr
import pylru
from aiorpcx import (
    RPCSession, JSONRPCAutoDetect, JSONRPCConnection, serve_rs, serve_ws, NewlineFramer,
    TaskGroup, handler_invocation, RPCError, Request, sleep, Event, ReplyAndDisconnect,
    timeout_after
)

import electrumx
<<<<<<< HEAD
import electrumx.lib.util as util
from electrumx.lib.hash import (sha256, hash_to_hex_str, hex_str_to_hash,
                                HASHX_LEN, Base58Error)
from electrumx.lib.merkle import MerkleCache
from electrumx.lib.text import sessions_lines
=======
from electrumx.lib.merkle import MerkleCache
from electrumx.lib.text import sessions_lines
from electrumx.lib import util
from electrumx.lib.hash import (sha256, hash_to_hex_str, hex_str_to_hash, HASHX_LEN, Base58Error,
                                double_sha256)
>>>>>>> d4311202
from electrumx.server.daemon import DaemonError
from electrumx.server.peers import PeerManager

BAD_REQUEST = 1
DAEMON_ERROR = 2


def scripthash_to_hashX(scripthash):
    try:
        bin_hash = hex_str_to_hash(scripthash)
        if len(bin_hash) == 32:
            return bin_hash[:HASHX_LEN]
    except (ValueError, TypeError):
        pass
    raise RPCError(BAD_REQUEST, f'{scripthash} is not a valid script hash')


def non_negative_integer(value):
    '''Return param value it is or can be converted to a non-negative
    integer, otherwise raise an RPCError.'''
    try:
        value = int(value)
        if value >= 0:
            return value
    except (ValueError, TypeError):
        pass
    raise RPCError(BAD_REQUEST,
                   f'{value} should be a non-negative integer')


def assert_boolean(value):
    '''Return param value it is boolean otherwise raise an RPCError.'''
    if value in (False, True):
        return value
    raise RPCError(BAD_REQUEST, f'{value} should be a boolean value')


def assert_tx_hash(value):
    '''Raise an RPCError if the value is not a valid hexadecimal transaction hash.

    If it is valid, return it as 32-byte binary hash.
    '''
    try:
        raw_hash = hex_str_to_hash(value)
        if len(raw_hash) == 32:
            return raw_hash
    except (ValueError, TypeError):
        pass
    raise RPCError(BAD_REQUEST, f'{value} should be a transaction hash')


@attr.s(slots=True)
class SessionGroup:
    name = attr.ib()
    weight = attr.ib()
    sessions = attr.ib()
    retained_cost = attr.ib()

    def session_cost(self):
        return sum(session.cost for session in self.sessions)

    def cost(self):
        return self.retained_cost + self.session_cost()


@attr.s(slots=True)
class SessionReferences:
    # All attributes are sets but groups is a list
    sessions = attr.ib()
    groups = attr.ib()
    specials = attr.ib()    # Lower-case strings
    unknown = attr.ib()     # Strings


class SessionManager:
    '''Holds global state about all sessions.'''

    def __init__(self, env, db, bp, daemon, mempool, shutdown_event):
        env.max_send = max(350000, env.max_send)
        self.env = env
        self.db = db
        self.bp = bp
        self.daemon = daemon
        self.mempool = mempool
        self.peer_mgr = PeerManager(env, db)
        self.shutdown_event = shutdown_event
        self.logger = util.class_logger(__name__, self.__class__.__name__)
        self.servers = {}           # service->server
        self.sessions = {}          # session->iterable of its SessionGroups
        self.session_groups = {}    # group name->SessionGroup instance
        self.txs_sent = 0
        # Would use monotonic time, but aiorpcx sessions use Unix time:
        self.start_time = time.time()
        self._method_counts = defaultdict(int)
        self._reorg_count = 0
        self._history_cache = pylru.lrucache(1000)
        self._history_lookups = 0
        self._history_hits = 0
        self._tx_hashes_cache = pylru.lrucache(1000)
        self._tx_hashes_lookups = 0
        self._tx_hashes_hits = 0
        # Really a MerkleCache cache
        self._merkle_cache = pylru.lrucache(1000)
        self._merkle_lookups = 0
        self._merkle_hits = 0
        self.notified_height = None
        self.hsub_results = None
        self._sslc = None
        # Event triggered when electrumx is listening for incoming requests.
        self.server_listening = Event()
        self.session_event = Event()

        # Set up the RPC request handlers
        cmds = ('add_peer daemon_url disconnect getinfo groups log peers '
                'query reorg sessions stop'.split())
        self.rpc_request_handlers = {cmd: getattr(self, 'rpc_' + cmd)
                                     for cmd in cmds}

    def _ssl_context(self):
        if self._sslc is None:
            self._sslc = ssl.SSLContext(ssl.PROTOCOL_TLS)
            self._sslc.load_cert_chain(self.env.ssl_certfile, keyfile=self.env.ssl_keyfile)
        return self._sslc

    async def _start_servers(self, services):
        for service in services:
            kind = service.protocol.upper()
            if service.protocol in self.env.SSL_PROTOCOLS:
                sslc = self._ssl_context()
            else:
                sslc = None
            if service.protocol == 'rpc':
                session_class = LocalRPC
            else:
                session_class = self.env.coin.SESSIONCLS
            if service.protocol in ('ws', 'wss'):
                serve = serve_ws
            else:
                serve = serve_rs
            # FIXME: pass the service not the kind
            session_factory = partial(session_class, self, self.db, self.mempool,
                                      self.peer_mgr, kind)
            host = None if service.host == 'all_interfaces' else str(service.host)
            try:
                self.servers[service] = await serve(session_factory, host,
                                                    service.port, ssl=sslc, reuse_address=True)
            except OSError as e:    # don't suppress CancelledError
                self.logger.error(f'{kind} server failed to listen on {service.address}: {e}')
            else:
                self.logger.info(f'{kind} server listening on {service.address}')

    async def _start_external_servers(self):
        '''Start listening on TCP and SSL ports, but only if the respective
        port was given in the environment.
        '''
        await self._start_servers(service for service in self.env.services
                                  if service.protocol != 'rpc')
        self.server_listening.set()

    async def _stop_servers(self, services):
        '''Stop the servers of the given protocols.'''
        server_map = {service: self.servers.pop(service)
                      for service in set(services).intersection(self.servers)}
        # Close all before waiting
        for service, server in server_map.items():
            self.logger.info(f'closing down server for {service}')
            server.close()
        # No value in doing these concurrently
        for server in server_map.values():
            await server.wait_closed()

    async def _manage_servers(self):
        paused = False
        max_sessions = self.env.max_sessions
        low_watermark = max_sessions * 19 // 20
        while True:
            await self.session_event.wait()
            self.session_event.clear()
            if not paused and len(self.sessions) >= max_sessions:
                self.logger.info(f'maximum sessions {max_sessions:,d} '
                                 f'reached, stopping new connections until '
                                 f'count drops to {low_watermark:,d}')
                await self._stop_servers(service for service in self.servers
                                         if service.protocol != 'rpc')
                paused = True
            # Start listening for incoming connections if paused and
            # session count has fallen
            if paused and len(self.sessions) <= low_watermark:
                self.logger.info('resuming listening for incoming connections')
                await self._start_external_servers()
                paused = False

    async def _log_sessions(self):
        '''Periodically log sessions.'''
        log_interval = self.env.log_sessions
        if log_interval:
            while True:
                await sleep(log_interval)
                data = self._session_data(for_log=True)
                for line in sessions_lines(data):
                    self.logger.info(line)
                self.logger.info(json.dumps(self._get_info()))

    async def _disconnect_sessions(self, sessions, reason, *, force_after=1.0):
        if sessions:
            session_ids = ', '.join(str(session.session_id) for session in sessions)
            self.logger.info(f'{reason} session ids {session_ids}')
            async with TaskGroup() as group:
                for session in sessions:
                    await group.spawn(session.close(force_after=force_after))

    async def _clear_stale_sessions(self):
        '''Cut off sessions that haven't done anything for 10 minutes.'''
        while True:
            await sleep(60)
            stale_cutoff = time.time() - self.env.session_timeout
            stale_sessions = [session for session in self.sessions
                              if session.last_recv < stale_cutoff]
            await self._disconnect_sessions(stale_sessions, 'closing stale')
            del stale_sessions

    async def _handle_chain_reorgs(self):
        '''Clear caches on chain reorgs.'''
        while True:
            await self.bp.backed_up_event.wait()
            self.logger.info('reorg signalled; clearing tx_hashes and merkle caches')
            self._reorg_count += 1
            self._tx_hashes_cache.clear()
            self._merkle_cache.clear()

    async def _recalc_concurrency(self):
        '''Periodically recalculate session concurrency.'''
        session_class = self.env.coin.SESSIONCLS
        period = 300
        while True:
            await sleep(period)
            hard_limit = session_class.cost_hard_limit

            # Reduce retained group cost
            refund = period * hard_limit / 5000
            dead_groups = []
            for group in self.session_groups.values():
                group.retained_cost = max(0.0, group.retained_cost - refund)
                if group.retained_cost == 0 and not group.sessions:
                    dead_groups.append(group)
            # Remove dead groups
            for group in dead_groups:
                self.session_groups.pop(group.name)

            # Recalc concurrency for sessions where cost is changing gradually, and update
            # cost_decay_per_sec.
            for session in self.sessions:
                # Subs have an on-going cost so decay more slowly with more subs
                session.cost_decay_per_sec = hard_limit / (10000 + 5 * session.sub_count())
                session.recalc_concurrency()

    def _get_info(self):
        '''A summary of server state.'''
        cache_fmt = '{:,d} lookups {:,d} hits {:,d} entries'
        sessions = self.sessions
        return {
            'coin': self.env.coin.__name__,
            'daemon': self.daemon.logged_url(),
            'daemon height': self.daemon.cached_height(),
            'db height': self.db.db_height,
            'db_flush_count': self.db.history.flush_count,
            'groups': len(self.session_groups),
            'history cache': cache_fmt.format(
                self._history_lookups, self._history_hits, len(self._history_cache)),
            'merkle cache': cache_fmt.format(
                self._merkle_lookups, self._merkle_hits, len(self._merkle_cache)),
            'pid': os.getpid(),
            'peers': self.peer_mgr.info(),
            'request counts': self._method_counts,
            'request total': sum(self._method_counts.values()),
            'sessions': {
                'count': len(sessions),
                'count with subs': sum(len(getattr(s, 'hashX_subs', ())) > 0 for s in sessions),
                'errors': sum(s.errors for s in sessions),
                'logged': len([s for s in sessions if s.log_me]),
                'pending requests': sum(s.unanswered_request_count() for s in sessions),
                'subs': sum(s.sub_count() for s in sessions),
            },
            'tx hashes cache': cache_fmt.format(
                self._tx_hashes_lookups, self._tx_hashes_hits, len(self._tx_hashes_cache)),
            'txs sent': self.txs_sent,
            'uptime': util.formatted_time(time.time() - self.start_time),
            'version': electrumx.version,
        }

    def _session_data(self, for_log):
        '''Returned to the RPC 'sessions' call.'''
        now = time.time()
        sessions = sorted(self.sessions, key=lambda s: s.start_time)
        return [(session.session_id,
                 session.flags(),
                 session.remote_address_string(for_log=for_log),
                 session.client,
                 session.protocol_version_string(),
                 session.cost,
                 session.extra_cost(),
                 session.unanswered_request_count(),
                 session.txs_sent,
                 session.sub_count(),
                 session.recv_count, session.recv_size,
                 session.send_count, session.send_size,
                 now - session.start_time)
                for session in sessions]

    def _group_data(self):
        '''Returned to the RPC 'groups' call.'''
        result = []
        for name, group in self.session_groups.items():
            sessions = group.sessions
            result.append([name,
                           len(sessions),
                           group.session_cost(),
                           group.retained_cost,
                           sum(s.unanswered_request_count() for s in sessions),
                           sum(s.txs_sent for s in sessions),
                           sum(s.sub_count() for s in sessions),
                           sum(s.recv_count for s in sessions),
                           sum(s.recv_size for s in sessions),
                           sum(s.send_count for s in sessions),
                           sum(s.send_size for s in sessions),
                           ])
        return result

    async def _refresh_hsub_results(self, height):
        '''Refresh the cached header subscription responses to be for height,
        and record that as notified_height.
        '''
        # Paranoia: a reorg could race and leave db_height lower
        height = min(height, self.db.db_height)
        raw = await self.raw_header(height)
        self.hsub_results = {'hex': raw.hex(), 'height': height}
        self.notified_height = height

    def _session_references(self, items, special_strings):
        '''Return a SessionReferences object.'''
        if not isinstance(items, list) or not all(isinstance(item, str) for item in items):
            raise RPCError(BAD_REQUEST, 'expected a list of session IDs')

        sessions_by_id = {session.session_id: session for session in self.sessions}
        groups_by_name = self.session_groups

        sessions = set()
        groups = set()     # Names as groups are not hashable
        specials = set()
        unknown = set()

        for item in items:
            if item.isdigit():
                session = sessions_by_id.get(int(item))
                if session:
                    sessions.add(session)
                else:
                    unknown.add(item)
            else:
                lc_item = item.lower()
                if lc_item in special_strings:
                    specials.add(lc_item)
                else:
                    if lc_item in groups_by_name:
                        groups.add(lc_item)
                    else:
                        unknown.add(item)

        groups = [groups_by_name[group] for group in groups]
        return SessionReferences(sessions, groups, specials, unknown)

    # --- LocalRPC command handlers

    async def rpc_add_peer(self, real_name):
        '''Add a peer.

        real_name: "bch.electrumx.cash t50001 s50002" for example
        '''
        await self.peer_mgr.add_localRPC_peer(real_name)
        return "peer '{}' added".format(real_name)

    async def rpc_disconnect(self, session_ids):
        '''Disconnect sesssions.

        session_ids: array of session IDs
        '''
        refs = self._session_references(session_ids, {'all'})
        result = []

        if 'all' in refs.specials:
            sessions = self.sessions
            result.append('disconnecting all sessions')
        else:
            sessions = refs.sessions
            result.extend(f'disconnecting session {session.session_id}' for session in sessions)
            for group in refs.groups:
                result.append(f'disconnecting group {group.name}')
                sessions.update(group.sessions)
        result.extend(f'unknown: {item}' for item in refs.unknown)

        await self._disconnect_sessions(sessions, 'local RPC request to disconnect')
        return result

    async def rpc_log(self, session_ids):
        '''Toggle logging of sesssions.

        session_ids: array of session or group IDs, or 'all', 'none', 'new'
        '''
        refs = self._session_references(session_ids, {'all', 'none', 'new'})
        result = []

        def add_result(text, value):
            result.append(f'logging {text}' if value else f'not logging {text}')

        if 'all' in refs.specials:
            for session in self.sessions:
                session.log_me = True
            SessionBase.log_new = True
            result.append('logging all sessions')
        if 'none' in refs.specials:
            for session in self.sessions:
                session.log_me = False
            SessionBase.log_new = False
            result.append('logging no sessions')
        if 'new' in refs.specials:
            SessionBase.log_new = not SessionBase.log_new
            add_result('new sessions', SessionBase.log_new)

        sessions = refs.sessions
        for session in sessions:
            session.log_me = not session.log_me
            add_result(f'session {session.session_id}', session.log_me)
        for group in refs.groups:
            for session in group.sessions.difference(sessions):
                sessions.add(session)
                session.log_me = not session.log_me
                add_result(f'session {session.session_id}', session.log_me)

        result.extend(f'unknown: {item}' for item in refs.unknown)
        return result

    async def rpc_daemon_url(self, daemon_url):
        '''Replace the daemon URL.'''
        daemon_url = daemon_url or self.env.daemon_url
        try:
            self.daemon.set_url(daemon_url)
        except Exception as e:
            raise RPCError(BAD_REQUEST, f'an error occured: {e!r}') from None
        return f'now using daemon at {self.daemon.logged_url()}'

    async def rpc_stop(self):
        '''Shut down the server cleanly.'''
        self.shutdown_event.set()
        return 'stopping'

    async def rpc_getinfo(self):
        '''Return summary information about the server process.'''
        return self._get_info()

    async def rpc_groups(self):
        '''Return statistics about the session groups.'''
        return self._group_data()

    async def rpc_peers(self):
        '''Return a list of data about server peers.'''
        return self.peer_mgr.rpc_data()

    async def rpc_query(self, items, limit):
        '''Returns data about a script, address or name.'''
        coin = self.env.coin
        db = self.db
        lines = []

        def arg_to_hashX(arg):
            try:
                script = bytes.fromhex(arg)
                lines.append(f'Script: {arg}')
                return coin.hashX_from_script(script)
            except ValueError:
                pass

            try:
                hashX = coin.address_to_hashX(arg)
                lines.append(f'Address: {arg}')
                return hashX
            except Base58Error:
                pass

            try:
                script = coin.build_name_index_script(arg.encode("ascii"))
                hashX = coin.name_hashX_from_script(script)
                lines.append(f'Name: {arg}')
                return hashX
            except (AttributeError, UnicodeEncodeError):
                pass

            return None

        for arg in items:
            hashX = arg_to_hashX(arg)
            if not hashX:
                continue
            n = None
            history = await db.limited_history(hashX, limit=limit)
            for n, (tx_hash, height) in enumerate(history):
                lines.append(f'History #{n:,d}: height {height:,d} '
                             f'tx_hash {hash_to_hex_str(tx_hash)}')
            if n is None:
                lines.append('No history found')
            n = None
            utxos = await db.all_utxos(hashX)
            for n, utxo in enumerate(utxos, start=1):
                lines.append(f'UTXO #{n:,d}: tx_hash '
                             f'{hash_to_hex_str(utxo.tx_hash)} '
                             f'tx_pos {utxo.tx_pos:,d} height '
                             f'{utxo.height:,d} value {utxo.value:,d}')
                if n == limit:
                    break
            if n is None:
                lines.append('No UTXOs found')

            balance = sum(utxo.value for utxo in utxos)
            lines.append(f'Balance: {coin.decimal_value(balance):,f} '
                         f'{coin.SHORTNAME}')

        return lines

    async def rpc_sessions(self):
        '''Return statistics about connected sessions.'''
        return self._session_data(for_log=False)

    async def rpc_reorg(self, count):
        '''Force a reorg of the given number of blocks.

        count: number of blocks to reorg
        '''
        count = non_negative_integer(count)
        if not self.bp.force_chain_reorg(count):
            raise RPCError(BAD_REQUEST, 'still catching up with daemon')
        return f'scheduled a reorg of {count:,d} blocks'

    # --- External Interface

    async def serve(self, notifications, event):
        '''Start the RPC server if enabled.  When the event is triggered,
        start TCP and SSL servers.'''
        try:
            await self._start_servers(service for service in self.env.services
                                      if service.protocol == 'rpc')
            await event.wait()

            session_class = self.env.coin.SESSIONCLS
            session_class.cost_soft_limit = self.env.cost_soft_limit
            session_class.cost_hard_limit = self.env.cost_hard_limit
            session_class.cost_decay_per_sec = session_class.cost_hard_limit / 10000
            session_class.bw_cost_per_byte = 1.0 / self.env.bw_unit_cost
            session_class.cost_sleep = self.env.request_sleep / 1000
            session_class.initial_concurrent = self.env.initial_concurrent
            session_class.processing_timeout = self.env.request_timeout

            self.logger.info(f'max session count: {self.env.max_sessions:,d}')
            self.logger.info(f'session timeout: {self.env.session_timeout:,d} seconds')
            self.logger.info(f'session cost hard limit {self.env.cost_hard_limit:,d}')
            self.logger.info(f'session cost soft limit {self.env.cost_soft_limit:,d}')
            self.logger.info(f'bandwidth unit cost {self.env.bw_unit_cost:,d}')
            self.logger.info(f'request sleep {self.env.request_sleep:,d}ms')
            self.logger.info(f'request timeout {self.env.request_timeout:,d}s')
            self.logger.info(f'initial concurrent {self.env.initial_concurrent:,d}')

            self.logger.info(f'max response size {self.env.max_send:,d} bytes')
            if self.env.drop_client is not None:
                self.logger.info('drop clients matching: {}'
                                 .format(self.env.drop_client.pattern))
            for service in self.env.report_services:
                self.logger.info(f'advertising service {service}')
            # Start notifications; initialize hsub_results
            await notifications.start(self.db.db_height, self._notify_sessions)
            await self._start_external_servers()
            # Peer discovery should start after the external servers
            # because we connect to ourself
            async with TaskGroup() as group:
                await group.spawn(self.peer_mgr.discover_peers())
                await group.spawn(self._clear_stale_sessions())
                await group.spawn(self._handle_chain_reorgs())
                await group.spawn(self._recalc_concurrency())
                await group.spawn(self._log_sessions())
                await group.spawn(self._manage_servers())

                async for task in group:
                    if not task.cancelled():
                        task.result()

        finally:
            # Close servers then sessions
            self.logger.info('stopping servers')
            await self._stop_servers(self.servers.keys())
            self.logger.info('closing connections...')
            async with TaskGroup() as group:
                for session in list(self.sessions):
                    await group.spawn(session.close(force_after=1))
            self.logger.info('connections closed')

            # Fully stop the server
            raise

    def extra_cost(self, session):
        # Note there is no guarantee that session is still in self.sessions.  Example traceback:
        # notify_sessions->notify->address_status->bump_cost->recalc_concurrency->extra_cost
        # during which there are many places the sesssion could be removed
        groups = self.sessions.get(session)
        if groups is None:
            return 0
        return sum((group.cost() - session.cost) * group.weight for group in groups)

    async def _merkle_branch(self, height, tx_hashes, tx_pos, tsc_format=False):
        tx_hash_count = len(tx_hashes)
        cost = tx_hash_count

        if tx_hash_count >= 200:
            self._merkle_lookups += 1
            merkle_cache = self._merkle_cache.get(height)
            if merkle_cache:
                self._merkle_hits += 1
                cost = 10 * math.sqrt(tx_hash_count)
            else:
                async def tx_hashes_func(start, count):
                    return tx_hashes[start: start + count]

                merkle_cache = MerkleCache(self.db.merkle, tx_hashes_func)
                self._merkle_cache[height] = merkle_cache
                await merkle_cache.initialize(len(tx_hashes))
            branch, root = await merkle_cache.branch_and_root(tx_hash_count, tx_pos,
                                                              tsc_format=tsc_format)
        else:
            branch, root = self.db.merkle.branch_and_root(tx_hashes, tx_pos,
                                                          tsc_format=tsc_format)

        if tsc_format:
            def converter(_hash):
                if _hash == b"*":
                    return _hash.decode()
                else:
                    return hash_to_hex_str(_hash)
            branch = [converter(hash) for hash in branch]
        else:
            branch = [hash_to_hex_str(hash) for hash in branch]
        return branch, root, cost / 2500

    async def merkle_branch_for_tx_hash(self, height, tx_hash):
        '''Return a triple (branch, tx_pos, cost).'''
        tx_hashes, tx_hashes_cost = await self.tx_hashes_at_blockheight(height)
        try:
            tx_pos = tx_hashes.index(tx_hash)
        except ValueError:
            raise RPCError(
                BAD_REQUEST, f'tx {hash_to_hex_str(tx_hash)} not in block at height {height:,d}'
            ) from None
        branch, _root, merkle_cost = await self._merkle_branch(height, tx_hashes, tx_pos)
        return branch, tx_pos, tx_hashes_cost + merkle_cost

    async def tsc_merkle_proof_for_tx_hash(self, height, tx_hash, txid_or_tx='txid',
                                           target_type='block_hash'):
        '''Return a pair (tsc_proof, cost) where tsc_proof is a dictionary with fields:
            index - the position of the transaction
            txOrId - either "txid" or "tx"
            target - either "block_hash", "block_header" or "merkle_root"
            nodes - the nodes in the merkle branch excluding the "target"'''

        async def get_target(target_type):
            try:
                cost = 0.25
                raw_header = await self.raw_header(height)
                root_from_header = raw_header[36:36 + 32]
                if target_type == "block_header":
                    target = raw_header.hex()
                elif target_type == "merkle_root":
                    target = hash_to_hex_str(root_from_header)
                else:  # target == block hash
                    target = hash_to_hex_str(double_sha256(raw_header))
            except ValueError:
                raise RPCError(BAD_REQUEST, f'block header at height {height:,d} not found') \
                    from None
            return target, root_from_header, cost

        def get_tx_position(tx_hash):
            try:
                tx_pos = tx_hashes.index(tx_hash)
            except ValueError:
                raise RPCError(BAD_REQUEST, f'tx {hash_to_hex_str(tx_hash)} not in block at height '
                                            f'{height:,d}') from None
            return tx_pos

        async def get_txid_or_tx_field(tx_hash):
            txid = hash_to_hex_str(tx_hash)
            if txid_or_tx == "tx":
                rawtx = await self.daemon_request('getrawtransaction', txid, False)
                cost = 1.0
                txid_or_tx_field = rawtx
            else:
                cost = 0.0
                txid_or_tx_field = txid
            return txid_or_tx_field, cost

        tsc_proof = {}
        tx_hashes, tx_hashes_cost = await self.tx_hashes_at_blockheight(height)
        tx_pos = get_tx_position(tx_hash)
        branch, root, merkle_cost = await self._merkle_branch(height, tx_hashes, tx_pos,
                                                              tsc_format=True)

        target, root_from_header, header_cost = await get_target(target_type)
        # sanity check
        if root != root_from_header:
            raise RPCError(BAD_REQUEST, 'db error. Merkle root from cached block header does not '
                                        'match the derived merkle root') from None

        txid_or_tx_field, tx_fetch_cost = await get_txid_or_tx_field(tx_hash)

        tsc_proof['index'] = tx_pos
        tsc_proof['txid_or_tx'] = txid_or_tx_field
        tsc_proof['target'] = target
        tsc_proof['nodes'] = branch
        return tsc_proof, tx_hashes_cost + merkle_cost + tx_fetch_cost + header_cost

    async def merkle_branch_for_tx_pos(self, height, tx_pos):
        '''Return a triple (branch, tx_hash_hex, cost).'''
        tx_hashes, tx_hashes_cost = await self.tx_hashes_at_blockheight(height)
        try:
            tx_hash = tx_hashes[tx_pos]
        except IndexError:
            raise RPCError(
                BAD_REQUEST, f'no tx at position {tx_pos:,d} in block at height {height:,d}'
            ) from None
        branch, _root, merkle_cost = await self._merkle_branch(height, tx_hashes, tx_pos)
        return branch, hash_to_hex_str(tx_hash), tx_hashes_cost + merkle_cost

    async def tx_hashes_at_blockheight(self, height):
        '''Returns a pair (tx_hashes, cost).

        tx_hashes is an ordered list of binary hashes, cost is an estimated cost of
        getting the hashes; cheaper if in-cache.  Raises RPCError.
        '''
        self._tx_hashes_lookups += 1
        tx_hashes = self._tx_hashes_cache.get(height)
        if tx_hashes:
            self._tx_hashes_hits += 1
            return tx_hashes, 0.1

        # Ensure the tx_hashes are fresh before placing in the cache
        while True:
            reorg_count = self._reorg_count
            try:
                tx_hashes = await self.db.tx_hashes_at_blockheight(height)
            except self.db.DBError as e:
                raise RPCError(BAD_REQUEST, f'db error: {e!r}') from None
            if reorg_count == self._reorg_count:
                break

        self._tx_hashes_cache[height] = tx_hashes

        return tx_hashes, 0.25 + len(tx_hashes) * 0.0001

    def session_count(self):
        '''The number of connections that we've sent something to.'''
        return len(self.sessions)

    async def daemon_request(self, method, *args):
        '''Catch a DaemonError and convert it to an RPCError.'''
        try:
            return await getattr(self.daemon, method)(*args)
        except DaemonError as e:
            raise RPCError(DAEMON_ERROR, f'daemon error: {e!r}') from None

    async def raw_header(self, height):
        '''Return the binary header at the given height.'''
        try:
            return await self.db.raw_header(height)
        except IndexError:
            raise RPCError(BAD_REQUEST, f'height {height:,d} '
                           'out of range') from None

    async def broadcast_transaction(self, raw_tx):
        hex_hash = await self.daemon.broadcast_transaction(raw_tx)
        self.txs_sent += 1
        return hex_hash

    async def limited_history(self, hashX):
        '''Returns a pair (history, cost).

        History is a sorted list of (tx_hash, height) tuples, or an RPCError.'''
        # History DoS limit.  Each element of history is about 99 bytes when encoded
        # as JSON.
        limit = self.env.max_send // 99
        cost = 0.1
        self._history_lookups += 1
        try:
            result = self._history_cache[hashX]
            self._history_hits += 1
        except KeyError:
            result = await self.db.limited_history(hashX, limit=limit)
            cost += 0.1 + len(result) * 0.001
            if len(result) >= limit:
                result = RPCError(BAD_REQUEST, 'history too large', cost=cost)
            self._history_cache[hashX] = result

        if isinstance(result, Exception):
            raise result
        return result, cost

    async def _notify_sessions(self, height, touched, assets):
        '''Notify sessions about height changes and touched addresses.'''
        height_changed = height != self.notified_height
        if height_changed:
            await self._refresh_hsub_results(height)
            # Invalidate our history cache for touched hashXs
            cache = self._history_cache
            for hashX in set(cache).intersection(touched):
                del cache[hashX]

        async with TaskGroup() as group:
            for session in self.sessions:
                await group.spawn(session.notify, touched, height_changed, assets)

    def _ip_addr_group_name(self, session):
        host = session.remote_address().host
        if isinstance(host, IPv4Address):
            if host.is_private:  # exempt private addresses
                return None
            return '.'.join(str(host).split('.')[:3])  # /24
        if isinstance(host, IPv6Address):
            if host.is_private:
                return None
            return ':'.join(host.exploded.split(':')[:3])  # /48
        return 'unknown_addr'

    def _timeslice_name(self, session):
        return f't{int(session.start_time - self.start_time) // 300}'

    def _session_group(self, name, weight):
        if name is None:
            return None
        group = self.session_groups.get(name)
        if not group:
            group = SessionGroup(name, weight, set(), 0)
            self.session_groups[name] = group
        return group

    def add_session(self, session):
        self.session_event.set()
        # Return the session groups
        groups = (
            self._session_group(self._timeslice_name(session), 0.03),
            self._session_group(self._ip_addr_group_name(session), 1.0),
        )
        groups = [group for group in groups if group is not None]
        self.sessions[session] = groups
        for group in groups:
            group.sessions.add(session)

    def remove_session(self, session):
        '''Remove a session from our sessions list if there.'''
        self.session_event.set()
        groups = self.sessions.pop(session)
        for group in groups:
            group.retained_cost += session.cost
            group.sessions.remove(session)


class SessionBase(RPCSession):
    '''Base class of ElectrumX JSON sessions.

    Each session runs its tasks in asynchronous parallelism with other
    sessions.
    '''

    MAX_CHUNK_SIZE = 2016
    session_counter = itertools.count()
    log_new = False

    def __init__(self, session_mgr, db, mempool, peer_mgr, kind, transport):
        connection = JSONRPCConnection(JSONRPCAutoDetect)
        super().__init__(transport, connection=connection)
        self.session_mgr = session_mgr
        self.db = db
        self.mempool = mempool
        self.peer_mgr = peer_mgr
        self.kind = kind  # 'RPC', 'TCP' etc.
        self.env = session_mgr.env
        self.coin = self.env.coin
        self.client = 'unknown'
        self.anon_logs = self.env.anon_logs
        self.txs_sent = 0
        self.log_me = SessionBase.log_new
        self.session_id = None
        self.daemon_request = self.session_mgr.daemon_request
        self.session_id = next(self.session_counter)
        context = {'conn_id': f'{self.session_id}'}
        logger = util.class_logger(__name__, self.__class__.__name__)
        self.logger = util.ConnectionLogger(logger, context)
        self.logger.info(f'{self.kind} {self.remote_address_string()}, '
                         f'{self.session_mgr.session_count():,d} total')
        self.session_mgr.add_session(self)
        self.recalc_concurrency()  # must be called after session_mgr.add_session
        self.request_handlers = {}

    async def notify(self, touched, height_changed, assets):
        pass

    def default_framer(self):
        return NewlineFramer(max_size=self.env.max_recv)

    def remote_address_string(self, *, for_log=True):
        '''Returns the peer's IP address and port as a human-readable
        string, respecting anon logs if the output is for a log.'''
        if for_log and self.anon_logs:
            return 'xx.xx.xx.xx:xx'
        return str(self.remote_address())

    def flags(self):
        '''Status flags.'''
        status = self.kind[0]
        if self.is_closing():
            status += 'C'
        if self.log_me:
            status += 'L'
        status += str(self._incoming_concurrency.max_concurrent)
        return status

    async def connection_lost(self):
        '''Handle client disconnection.'''
        await super().connection_lost()
        self.session_mgr.remove_session(self)
        msg = ''
        if self._incoming_concurrency.max_concurrent < self.initial_concurrent * 0.8:
            msg += ' whilst throttled'
        if self.send_size >= 1_000_000:
            msg += f'.  Sent {self.send_size:,d} bytes in {self.send_count:,d} messages'
        if msg:
            msg = 'disconnected' + msg
            self.logger.info(msg)

    def sub_count(self):
        return 0

    async def handle_request(self, request):
        '''Handle an incoming request.  ElectrumX doesn't receive
        notifications from client sessions.
        '''
        if isinstance(request, Request):
            handler = self.request_handlers.get(request.method)
        else:
            handler = None
        method = 'invalid method' if handler is None else request.method
        self.session_mgr._method_counts[method] += 1
        coro = handler_invocation(handler, request)()
        return await coro


def check_asset_len(name):
    if len(name) > 32:
        raise RPCError(
            BAD_REQUEST, f'asset name greater than 32 characters'
        ) from None


class ElectrumX(SessionBase):
    '''A TCP server that handles incoming Electrum connections.'''

    PROTOCOL_MIN = (1, 4)
    PROTOCOL_MAX = (1, 9)

    def __init__(self, *args, **kwargs):
        super().__init__(*args, **kwargs)
        self.subscribe_headers = False
        self.connection.max_response_size = self.env.max_send
        self.hashX_subs = {}
        self.asset_subs = set()
        self.sv_seen = False
        self.mempool_statuses = {}
        self.set_request_handlers(self.PROTOCOL_MIN)
        self.is_peer = False
        self.cost = 5.0   # Connection cost

    @classmethod
    def protocol_min_max_strings(cls):
        return [util.version_string(ver)
                for ver in (cls.PROTOCOL_MIN, cls.PROTOCOL_MAX)]

    @classmethod
    def server_features(cls, env):
        '''Return the server features dictionary.'''
        hosts_dict = {}
        for service in env.report_services:
            port_dict = hosts_dict.setdefault(str(service.host), {})
            if service.protocol not in port_dict:
                port_dict[f'{service.protocol}_port'] = service.port

        min_str, max_str = cls.protocol_min_max_strings()
        return {
            'hosts': hosts_dict,
            'pruning': None,
            'server_version': electrumx.version,
            'protocol_min': min_str,
            'protocol_max': max_str,
            'genesis_hash': env.coin.GENESIS_HASH,
            'hash_function': 'sha256',
            'services': [str(service) for service in env.report_services],
        }

    async def server_features_async(self):
        self.bump_cost(0.2)
        return self.server_features(self.env)

    @classmethod
    def server_version_args(cls):
        '''The arguments to a server.version RPC call to a peer.'''
        return [electrumx.version, cls.protocol_min_max_strings()]

    def protocol_version_string(self):
        return util.version_string(self.protocol_tuple)

    def extra_cost(self):
        return self.session_mgr.extra_cost(self)

    def on_disconnect_due_to_excessive_session_cost(self):
        ip_addr = self.remote_address().host
        groups = self.session_mgr.sessions[self]
        group_names = [group.name for group in groups]
        self.logger.info(f"closing session over res usage. ip: {ip_addr}. groups: {group_names}")

    def sub_count(self):
        return len(self.hashX_subs)

    def unsubscribe_hashX(self, hashX):
        self.mempool_statuses.pop(hashX, None)
        return self.hashX_subs.pop(hashX, None)

    async def notify(self, touched, height_changed, assets):
        '''Wrap _notify_inner; websockets raises exceptions for unclear reasons.'''
        try:
            async with timeout_after(30):
                await self._notify_inner(touched, height_changed, assets)
        except Exception:   # pylint:disable=W0703
            self.logger.exception('unexpected exception notifying client')

    async def _notify_inner(self, touched, height_changed, assets):
        '''Notify the client about changes to touched addresses (from mempool
        updates or new blocks) and height.
        '''
        if height_changed and self.subscribe_headers:
            args = (await self.subscribe_headers_result(), )
            await self.send_notification('blockchain.headers.subscribe', args)

        touched_assets = assets.intersection(self.asset_subs)
        if touched_assets:
            method = 'blockchain.asset.subscribe'
            for asset in touched_assets:
                status = await self.asset_status(asset)
                await self.send_notification(method, (asset, status))
            es = '' if len(touched_assets) == 1 else 's'
            self.logger.info(f'notified of {len(touched_assets):,d} reissued asset{es}')

        touched = touched.intersection(self.hashX_subs)
        if touched or (height_changed and self.mempool_statuses):
            changed = {}

            for hashX in touched:
                alias = self.hashX_subs.get(hashX)
                if alias:
                    status = await self.subscription_address_status(hashX)
                    changed[alias] = status

            # Check mempool hashXs - the status is a function of the confirmed state of
            # other transactions.
            mempool_statuses = self.mempool_statuses.copy()
            for hashX, old_status in mempool_statuses.items():
                alias = self.hashX_subs.get(hashX)
                if alias:
                    status = await self.subscription_address_status(hashX)
                    if status != old_status:
                        changed[alias] = status

            method = 'blockchain.scripthash.subscribe'
            for alias, status in changed.items():
                await self.send_notification(method, (alias, status))

            if changed:
                es = '' if len(changed) == 1 else 'es'
                self.logger.info(f'notified of {len(changed):,d} address{es}')

    async def subscribe_headers_result(self):
        '''The result of a header subscription or notification.'''
        return self.session_mgr.hsub_results

    async def headers_subscribe(self):
        '''Subscribe to get raw headers of new blocks.'''
        self.subscribe_headers = True
        self.bump_cost(0.25)
        return await self.subscribe_headers_result()

    async def add_peer(self, features):
        '''Add a peer (but only if the peer resolves to the source).'''
        self.is_peer = True
        self.bump_cost(100.0)
        return await self.peer_mgr.on_add_peer(features, self.remote_address())

    async def peers_subscribe(self):
        '''Return the server peers as a list of (ip, host, details) tuples.'''
        self.bump_cost(1.0)
        return self.peer_mgr.on_peers_subscribe(self.is_tor())

    async def asset_status(self, asset):
        asset_data = await self.session_mgr.db.lookup_asset_meta(asset.encode('ascii'))
        self.bump_cost(0.1 + len(asset_data) * 0.00002)
        ptuple = self.protocol_tuple
        if asset_data:
            sats = str(asset_data['sats_in_circulation']) if ptuple >= (1, 9) else ''
            div_amt = asset_data['divisions']
            reissuable = False if asset_data['reissuable'] == 0 else True
            has_ipfs = False if asset_data['has_ipfs'] == 0 else True

            h = ''.join([sats, str(div_amt), str(reissuable), str(has_ipfs)])
            if has_ipfs:
                h += asset_data['ipfs']

            status = sha256(h.encode('ascii')).hex()
        else:
            status = None

        return status

    async def address_status(self, hashX):
        '''Returns an address status.

        Status is a hex string, but must be None if there is no history.
        '''
        # Note history is ordered and mempool unordered in electrum-server
        # For mempool, height is -1 if it has unconfirmed inputs, otherwise 0
        db_history, cost = await self.session_mgr.limited_history(hashX)
        mempool = await self.mempool.transaction_summaries(hashX)

        status = ''.join(f'{hash_to_hex_str(tx_hash)}:'
                         f'{height:d}:'
                         for tx_hash, height in db_history)
        status += ''.join(f'{hash_to_hex_str(tx.hash)}:'
                          f'{-tx.has_unconfirmed_inputs:d}:'
                          for tx in mempool)

        # Add status hashing cost
        self.bump_cost(cost + 0.1 + len(status) * 0.00002)

        if status:
            status = sha256(status.encode()).hex()
        else:
            status = None

        if mempool:
            self.mempool_statuses[hashX] = status
        else:
            self.mempool_statuses.pop(hashX, None)

        return status

    async def subscription_address_status(self, hashX):
        '''As for address_status, but if it can't be calculated the subscription is
        discarded.'''
        try:
            return await self.address_status(hashX)
        except RPCError:
            self.unsubscribe_hashX(hashX)
            return None

    async def hashX_listassets(self, hashX):
        assets = await self.db.all_assets(hashX)
        assets = sorted(assets)
        assets.extend(await self.mempool.unordered_ASSETs(hashX))
        self.bump_cost(1.0 + len(assets) / 50)
        spends = await self.mempool.potential_spends(hashX)

        return [{'tx_hash': hash_to_hex_str(asset.tx_hash),
                 'tx_pos': asset.tx_pos,
                 'height': asset.height,
                 'name': asset.name,
                 'value': asset.value}
                for asset in assets
                if (asset.tx_hash, asset.tx_pos) not in spends]

    async def hashX_listunspent(self, hashX):
        '''Return the list of UTXOs of a script hash, including mempool
        effects.'''
        utxos = await self.db.all_utxos(hashX)
        utxos = sorted(utxos)
        utxos.extend(await self.mempool.unordered_UTXOs(hashX))
        self.bump_cost(1.0 + len(utxos) / 50)
        spends = await self.mempool.potential_spends(hashX)

        return [{'tx_hash': hash_to_hex_str(utxo.tx_hash),
                 'tx_pos': utxo.tx_pos,
                 'height': utxo.height, 'value': utxo.value}
                for utxo in utxos
                if (utxo.tx_hash, utxo.tx_pos) not in spends]

    async def hashX_subscribe(self, hashX, alias):
        # Store the subscription only after address_status succeeds
        result = await self.address_status(hashX)
        self.hashX_subs[hashX] = alias
        return result

    async def asset_subscribe(self, asset):
        if len(asset) > 31:
            raise RPCError(
                BAD_REQUEST, f'asset name greater than 31 characters'
            ) from None
        result = await self.asset_status(asset)
        self.asset_subs.add(asset)
        return result

    async def asset_unsubscribe(self, asset):
        if len(asset) > 31:
            raise RPCError(
                BAD_REQUEST, f'asset name greater than 31 characters'
            ) from None
        return self.asset_subs.discard(asset) is not None

    async def get_balance(self, hashX):
        utxos = await self.db.all_utxos(hashX)
        confirmed = sum(utxo.value for utxo in utxos)
        unconfirmed = await self.mempool.balance_delta(hashX)
        self.bump_cost(1.0 + len(utxos) / 50)
        return {'confirmed': confirmed, 'unconfirmed': unconfirmed}

    async def get_asset_balance(self, hashX):
        assets = await self.db.all_assets(hashX)
        confirmed = {}
        for asset in assets:
            if asset.name not in confirmed:
                confirmed[asset.name] = asset.value
            else:
                confirmed[asset.name] += asset.value
        unconfirmed = await self.mempool.asset_balance_delta(hashX)
        self.bump_cost(1.0 + len(assets) / 50)
        return {'confirmed': confirmed, 'unconfirmed': unconfirmed}


    async def scripthash_get_balance(self, scripthash):
        '''Return the confirmed and unconfirmed balance of a scripthash.'''
        hashX = scripthash_to_hashX(scripthash)
        return await self.get_balance(hashX)

    async def scripthash_get_asset_balance(self, scripthash):
        hashX = scripthash_to_hashX(scripthash)
        return await self.get_asset_balance(hashX)

    async def unconfirmed_history(self, hashX):
        # Note unconfirmed history is unordered in electrum-server
        # height is -1 if it has unconfirmed inputs, otherwise 0
        result = [{'tx_hash': hash_to_hex_str(tx.hash),
                   'height': -tx.has_unconfirmed_inputs,
                   'fee': tx.fee}
                  for tx in await self.mempool.transaction_summaries(hashX)]
        self.bump_cost(0.25 + len(result) / 50)
        return result

    async def confirmed_and_unconfirmed_history(self, hashX):
        # Note history is ordered but unconfirmed is unordered in e-s
        history, cost = await self.session_mgr.limited_history(hashX)
        self.bump_cost(cost)
        conf = [{'tx_hash': hash_to_hex_str(tx_hash), 'height': height}
                for tx_hash, height in history]
        return conf + await self.unconfirmed_history(hashX)

    async def scripthash_get_history(self, scripthash):
        '''Return the confirmed and unconfirmed history of a scripthash.'''
        hashX = scripthash_to_hashX(scripthash)
        return await self.confirmed_and_unconfirmed_history(hashX)

    async def scripthash_get_mempool(self, scripthash):
        '''Return the mempool transactions touching a scripthash.'''
        hashX = scripthash_to_hashX(scripthash)
        return await self.unconfirmed_history(hashX)

    async def scripthash_listunspent(self, scripthash):
        '''Return the list of UTXOs of a scripthash.'''
        hashX = scripthash_to_hashX(scripthash)
        return await self.hashX_listunspent(hashX)

    async def scripthash_listassets(self, scripthash):
        hashX = scripthash_to_hashX(scripthash)
        return await self.hashX_listassets(hashX)

    async def scripthash_subscribe(self, scripthash):
        '''Subscribe to a script hash.

        scripthash: the SHA256 hash of the script to subscribe to'''
        hashX = scripthash_to_hashX(scripthash)
        return await self.hashX_subscribe(hashX, scripthash)

    async def scripthash_unsubscribe(self, scripthash):
        '''Unsubscribe from a script hash.'''
        self.bump_cost(0.1)
        hashX = scripthash_to_hashX(scripthash)
        return self.unsubscribe_hashX(hashX) is not None

    async def _merkle_proof(self, cp_height, height):
        max_height = self.db.db_height
        if not height <= cp_height <= max_height:
            raise RPCError(BAD_REQUEST,
                           f'require header height {height:,d} <= '
                           f'cp_height {cp_height:,d} <= '
                           f'chain height {max_height:,d}')
        branch, root = await self.db.header_branch_and_root(cp_height + 1,
                                                            height)
        return {
            'branch': [hash_to_hex_str(elt) for elt in branch],
            'root': hash_to_hex_str(root),
        }

    async def block_header(self, height, cp_height=0):
        '''Return a raw block header as a hexadecimal string, or as a
        dictionary with a merkle proof.'''
        height = non_negative_integer(height)
        cp_height = non_negative_integer(cp_height)
        raw_header_hex = (await self.session_mgr.raw_header(height)).hex()
        self.bump_cost(1.25 - (cp_height == 0))
        if cp_height == 0:
            return raw_header_hex
        result = {'header': raw_header_hex}
        result.update(await self._merkle_proof(cp_height, height))
        return result

    async def block_headers(self, start_height, count, cp_height=0):
        '''Return count concatenated block headers as hex for the main chain;
        starting at start_height.

        start_height and count must be non-negative integers.  At most
        MAX_CHUNK_SIZE headers will be returned.
        '''
        start_height = non_negative_integer(start_height)
        count = non_negative_integer(count)
        cp_height = non_negative_integer(cp_height)
        cost = count / 50

        max_size = self.MAX_CHUNK_SIZE
        count = min(count, max_size)
        headers, count = await self.db.read_headers(start_height, count)
        result = {'hex': headers.hex(), 'count': count, 'max': max_size}
        if count and cp_height:
            cost += 1.0
            last_height = start_height + count - 1
            result.update(await self._merkle_proof(cp_height, last_height))
        self.bump_cost(cost)
        return result

    def is_tor(self):
        '''Try to detect if the connection is to a tor hidden service we are
        running.'''
        proxy_address = self.peer_mgr.proxy_address()
        if not proxy_address:
            return False
        return self.remote_address().host == proxy_address.host

    async def replaced_banner(self, banner):
        network_info = await self.daemon_request('getnetworkinfo')
        ni_version = network_info['version']
        major, minor = divmod(ni_version, 1000000)
        minor, revision = divmod(minor, 10000)
        revision //= 100
        daemon_version = '{:d}.{:d}.{:d}'.format(major, minor, revision)
        for pair in [
                ('$SERVER_VERSION', electrumx.version_short),
                ('$SERVER_SUBVERSION', electrumx.version),
                ('$DAEMON_VERSION', daemon_version),
                ('$DAEMON_SUBVERSION', network_info['subversion']),
                ('$DONATION_ADDRESS', self.env.donation_address),
        ]:
            banner = banner.replace(*pair)
        return banner

    async def donation_address(self):
        '''Return the donation address as a string, empty if there is none.'''
        self.bump_cost(0.1)
        return self.env.donation_address

    async def banner(self):
        '''Return the server banner text.'''
        banner = f'You are connected to an {electrumx.version} server.'
        self.bump_cost(0.5)

        if self.is_tor():
            banner_file = self.env.tor_banner_file
        else:
            banner_file = self.env.banner_file
        if banner_file:
            try:
                with codecs.open(banner_file, 'r', 'utf-8') as f:
                    banner = f.read()
            except (OSError, UnicodeDecodeError) as e:
                self.logger.error(f'reading banner file {banner_file}: {e!r}')
            else:
                banner = await self.replaced_banner(banner)

        return banner

    async def relayfee(self):
        '''The minimum fee a low-priority tx must pay in order to be accepted
        to the daemon's memory pool.'''
        self.bump_cost(1.0)
        return 0.01

    async def estimatefee(self, _number):
        '''The estimated transaction fee per kilobyte to be paid for a
        transaction to be included within a certain number of blocks.

        number: the number of blocks
        mode: CONSERVATIVE or ECONOMICAL estimation mode
        '''
        self.bump_cost(2.0)
        return 0.01

    async def ping(self):
        '''Serves as a connection keep-alive mechanism and for the client to
        confirm the server is still responding.
        '''
        self.bump_cost(0.1)
        return None

    async def server_version(self, client_name='', protocol_version=None):
        '''Returns the server version as a string.

        client_name: a string identifying the client
        protocol_version: the protocol version spoken by the client
        '''
        self.bump_cost(0.5)
        if self.sv_seen:
            raise RPCError(BAD_REQUEST, 'server.version already sent')
        self.sv_seen = True

        if client_name:
            client_name = str(client_name)
            if self.env.drop_client is not None and \
                    self.env.drop_client.match(client_name):
                raise ReplyAndDisconnect(RPCError(
                    BAD_REQUEST, f'unsupported client: {client_name}'))
            self.client = client_name[:17]

        # Find the highest common protocol version.  Disconnect if
        # that protocol version in unsupported.
        ptuple, client_min = util.protocol_version(
            protocol_version, self.PROTOCOL_MIN, self.PROTOCOL_MAX)

        if ptuple is None:
            if client_min > self.PROTOCOL_MIN:
                self.logger.info(f'client requested future protocol version '
                                 f'{util.version_string(client_min)} '
                                 f'- is your software out of date?')
            raise ReplyAndDisconnect(RPCError(
                BAD_REQUEST, f'unsupported protocol version: {protocol_version}'))
        self.set_request_handlers(ptuple)

        return (electrumx.version, self.protocol_version_string())

    async def transaction_broadcast(self, raw_tx):
        '''Broadcast a raw transaction to the network.

        raw_tx: the raw transaction as a hexadecimal string'''
        self.bump_cost(0.25 + len(raw_tx) / 5000)
        # This returns errors as JSON RPC errors, as is natural
        try:
            hex_hash = await self.session_mgr.broadcast_transaction(raw_tx)
        except DaemonError as e:
            error, = e.args
            message = error['message']   # pylint:disable=E1126
            self.logger.info(f'error sending transaction: {message}')
            raise RPCError(BAD_REQUEST, 'the transaction was rejected by '
                           f'network rules.\n\n{message}\n[{raw_tx}]') from None
        else:
            self.txs_sent += 1
            self.logger.info(f'sent tx: {hex_hash}')
            return hex_hash

    async def transaction_get(self, tx_hash, verbose=False):
        '''Return the serialized raw transaction given its hash

        tx_hash: the transaction hash as a hexadecimal string
        verbose: passed on to the daemon
        '''
        assert_tx_hash(tx_hash)
        if verbose not in (True, False):
            raise RPCError(BAD_REQUEST, '"verbose" must be a boolean')

        self.bump_cost(1.0)
        return await self.daemon_request('getrawtransaction', tx_hash, verbose)

    async def transaction_merkle(self, tx_hash, height):
        '''Return the merkle branch to a confirmed transaction given its hash
        and height.

        tx_hash: the transaction hash as a hexadecimal string
        height: the height of the block it is in
        '''
        tx_hash = assert_tx_hash(tx_hash)
        height = non_negative_integer(height)

        branch, tx_pos, cost = await self.session_mgr.merkle_branch_for_tx_hash(
            height, tx_hash)
        self.bump_cost(cost)

        return {"block_height": height, "merkle": branch, "pos": tx_pos}

    async def transaction_tsc_merkle(self, tx_hash, height, txid_or_tx='txid',
                                     target_type='block_hash'):
        '''Return the TSC merkle proof in JSON format to a confirmed transaction given its hash.
        See: https://tsc.bitcoinassociation.net/standards/merkle-proof-standardised-format/.

        tx_hash: the transaction hash as a hexadecimal string
        include_tx: whether to include the full raw transaction in the response or txid.
        target: options include: ('merkle_root', 'block_header', 'block_hash', 'None')
        '''
        tx_hash = assert_tx_hash(tx_hash)
        height = non_negative_integer(height)

        tsc_proof, cost = await self.session_mgr.tsc_merkle_proof_for_tx_hash(
            height, tx_hash, txid_or_tx, target_type)
        self.bump_cost(cost)

        return {
            "index": tsc_proof['index'],
            "txOrId": tsc_proof['txid_or_tx'],
            "target": tsc_proof['target'],
            "nodes": tsc_proof['nodes'],  # "*" is used to represent duplicated hashes
            "targetType": target_type,
            "proofType": "branch",  # "tree" option is not supported by ElectrumX
            "composite": False  # composite option is not supported by ElectrumX
        }

    async def transaction_id_from_pos(self, height, tx_pos, merkle=False):
        '''Return the txid and optionally a merkle proof, given
        a block height and position in the block.
        '''
        tx_pos = non_negative_integer(tx_pos)
        height = non_negative_integer(height)
        if merkle not in (True, False):
            raise RPCError(BAD_REQUEST, '"merkle" must be a boolean')

        if merkle:
            branch, tx_hash, cost = await self.session_mgr.merkle_branch_for_tx_pos(
                height, tx_pos)
            self.bump_cost(cost)
            return {"tx_hash": tx_hash, "merkle": branch}
        else:
            tx_hashes, cost = await self.session_mgr.tx_hashes_at_blockheight(height)
            try:
                tx_hash = tx_hashes[tx_pos]
            except IndexError:
                raise RPCError(
                    BAD_REQUEST, f'no tx at position {tx_pos:,d} in block at height {height:,d}'
                ) from None
            self.bump_cost(cost)
            return hash_to_hex_str(tx_hash)

    async def asset_get_meta(self, name):
        self.bump_cost(1.0)
        return await self.db.lookup_asset_meta(name.encode('ascii'))

    async def get_assets_with_prefix(self, prefix):
        check_asset_len(prefix)
        ret = await self.db.get_assets_with_prefix(prefix.encode('ascii'))
        self.bump_cost(1.0 + len(ret) / 100)
        return ret

    async def get_messages(self, name):
        check_asset_len(name)
        ret = await self.db.lookup_messages(name.encode('ascii'))
        self.bump_cost(1.0 + len(ret) / 50)
        return ret

    async def is_qualified(self, h160: str, asset: str):
        check_asset_len(asset)
        self.bump_cost(1.0)
        return await self.db.is_qualified(asset.encode('ascii'), bytes.fromhex(h160))

    async def get_restricted_associations_current(self, asset: str):
        check_asset_len(asset)

        ret = await self.db.get_associations_for_restricted_current(asset.encode('ascii'))

        if not ret:
            self.bump_cost(1.0)
            return ret
        cost = 1.0 + len(ret) / 50
        self.bump_cost(cost)
        return ret

    async def get_restricted_associations_history(self, asset: str):
        check_asset_len(asset)

        ret = await self.db.get_associations_for_restricted_history(asset.encode('ascii'))

        if not ret:
            self.bump_cost(1.0)
            return ret
        cost = 1.0 + len(ret) / 50
        self.bump_cost(cost)
        return ret

    async def get_qualifier_associations_current(self, asset: str):
        check_asset_len(asset)

        ret = await self.db.get_associations_for_qualifier_current(asset.encode('ascii'))

        if not ret:
            self.bump_cost(1.0)
            return ret
        cost = 1.0 + len(ret) / 50
        self.bump_cost(cost)
        return ret

    async def get_qualifier_associations_history(self, asset: str):
        check_asset_len(asset)

        ret = await self.db.get_associations_for_qualifier_history(asset.encode('ascii'))

        if not ret:
            self.bump_cost(1.0)
            return ret
        cost = 1.0 + len(ret) / 50
        self.bump_cost(cost)
        return ret

    async def get_tags_for_h160_current(self, h160: str):
        ret = await self.db.get_tags_associated_with_h160_current(bytes.fromhex(h160))

        if not ret:
            self.bump_cost(1.0)
            return ret
        cost = 1.0 + len(ret) / 50
        self.bump_cost(cost)
        return ret

    async def get_tags_for_h160_history(self, h160: str):
        ret = await self.db.get_tags_associated_with_h160_history(bytes.fromhex(h160))

        if not ret:
            self.bump_cost(1.0)
            return ret
        cost = 1.0 + len(ret) / 50
        self.bump_cost(cost)
        return ret

    async def get_h160_for_asset_current(self, asset: str):
        check_asset_len(asset)

        ret = await self.db.get_h160s_associated_with_asset_current(asset.encode('ascii'))

        if not ret:
            self.bump_cost(1.0)
            return ret
        cost = 1.0 + len(ret) / 50
        self.bump_cost(cost)
        return ret

    async def get_h160_for_asset_history(self, asset: str):
        check_asset_len(asset)

        ret = await self.db.get_h160s_associated_with_asset_history(asset.encode('ascii'))

        if not ret:
            self.bump_cost(1.0)
            return ret
        cost = 1.0 + len(ret) / 50
        self.bump_cost(cost)
        return ret

    async def frozen_status_current(self, asset: str):
        check_asset_len(asset)

        ret = await self.db.get_frozen_status_of_restricted_current(asset.encode('ascii'))

        if not ret:
            self.bump_cost(1.0)
            return ret
        cost = 1.0 + len(ret) / 50
        self.bump_cost(cost)
        return ret

    async def frozen_status_history(self, asset: str):
        check_asset_len(asset)

        ret = await self.db.get_frozen_status_of_restricted_history(asset.encode('ascii'))

        if not ret:
            self.bump_cost(1.0)
            return ret
        cost = 1.0 + len(ret) / 50
        self.bump_cost(cost)
        return ret

    async def compact_fee_histogram(self):
        self.bump_cost(1.0)
        return []

    async def get_session_stats(self):
        return {
            'our_cost': self.cost,
            'hard_limit': self.cost_hard_limit,
            'soft_limit': self.cost_soft_limit,
            'cost_decay_per_sec': self.cost_decay_per_sec,
            'bandwith_cost_per_byte': self.bw_cost_per_byte,
            'sleep': self.cost_sleep,
            'concurrent_requests': self._incoming_concurrency.max_concurrent,
            'send_size': self.send_size,
            'send_count': self.send_count,
            'receive_size': self.recv_size,
            'receive_count': self.recv_count
        }

    def set_request_handlers(self, ptuple):
        self.protocol_tuple = ptuple

        handlers = {
            'blockchain.block.header': self.block_header,
            'blockchain.block.headers': self.block_headers,
            'blockchain.estimatefee': self.estimatefee,
            'blockchain.headers.subscribe': self.headers_subscribe,
            'blockchain.relayfee': self.relayfee,
            'blockchain.scripthash.get_balance': self.scripthash_get_balance,
            'blockchain.scripthash.get_history': self.scripthash_get_history,
            'blockchain.scripthash.get_mempool': self.scripthash_get_mempool,
            'blockchain.scripthash.listunspent': self.scripthash_listunspent,
            'blockchain.scripthash.subscribe': self.scripthash_subscribe,
            'blockchain.transaction.broadcast': self.transaction_broadcast,
            'blockchain.transaction.get': self.transaction_get,
            'blockchain.transaction.get_merkle': self.transaction_merkle,
            'blockchain.transaction.get_tsc_merkle': self.transaction_tsc_merkle,
            'blockchain.transaction.id_from_pos': self.transaction_id_from_pos,
            'mempool.get_fee_histogram': self.compact_fee_histogram,
            'server.add_peer': self.add_peer,
            'server.banner': self.banner,
            'server.donation_address': self.donation_address,
            'server.features': self.server_features_async,
            'server.peers.subscribe': self.peers_subscribe,
            'server.ping': self.ping,
            'server.version': self.server_version,
        }

        # TESTING
        handlers['server.our_stats'] = self.get_session_stats
        # END TESTING

        if ptuple >= (1, 4, 2):
            handlers['blockchain.scripthash.unsubscribe'] = self.scripthash_unsubscribe

        if ptuple >= (1, 8):
            handlers['blockchain.scripthash.get_asset_balance'] = self.scripthash_get_asset_balance
            handlers['blockchain.scripthash.listassets'] = self.scripthash_listassets
            handlers['blockchain.asset.get_meta'] = self.asset_get_meta
            handlers['blockchain.asset.subscribe'] = self.asset_subscribe
            handlers['blockchain.asset.unsubscribe'] = self.asset_unsubscribe

        if ptuple >= (1, 9):
            handlers['blockchain.asset.is_qualified'] = self.is_qualified
            handlers['blockchain.asset.get_restricted_associations_current'] = self.get_restricted_associations_current
            handlers['blockchain.asset.get_restricted_associations_history'] = self.get_restricted_associations_history
            handlers['blockchain.asset.get_qualifier_associations_current'] = self.get_qualifier_associations_current
            handlers['blockchain.asset.get_qualifier_associations_history'] = self.get_qualifier_associations_history
            handlers['blockchain.asset.get_tags_for_h160_current'] = self.get_tags_for_h160_current
            handlers['blockchain.asset.get_tags_for_h160_history'] = self.get_tags_for_h160_history
            handlers['blockchain.asset.get_h160_for_asset_current'] = self.get_h160_for_asset_current
            handlers['blockchain.asset.get_h160_for_asset_history'] = self.get_h160_for_asset_history
            handlers['blockchain.asset.frozen_status_current'] = self.frozen_status_current
            handlers['blockchain.asset.frozen_status_history'] = self.frozen_status_history
            handlers['blockchain.asset.broadcasts'] = self.get_messages
            handlers['blockchain.asset.get_assets_with_prefix'] = self.get_assets_with_prefix

        self.request_handlers = handlers


class LocalRPC(SessionBase):
    '''A local TCP RPC server session.'''

    def __init__(self, *args, **kwargs):
        super().__init__(*args, **kwargs)
        self.client = 'RPC'
        self.connection.max_response_size = 0
        self.request_handlers = self.session_mgr.rpc_request_handlers

    def protocol_version_string(self):
        return 'RPC'<|MERGE_RESOLUTION|>--- conflicted
+++ resolved
@@ -27,19 +27,13 @@
 )
 
 import electrumx
-<<<<<<< HEAD
-import electrumx.lib.util as util
-from electrumx.lib.hash import (sha256, hash_to_hex_str, hex_str_to_hash,
-                                HASHX_LEN, Base58Error)
-from electrumx.lib.merkle import MerkleCache
-from electrumx.lib.text import sessions_lines
-=======
+
 from electrumx.lib.merkle import MerkleCache
 from electrumx.lib.text import sessions_lines
 from electrumx.lib import util
 from electrumx.lib.hash import (sha256, hash_to_hex_str, hex_str_to_hash, HASHX_LEN, Base58Error,
                                 double_sha256)
->>>>>>> d4311202
+
 from electrumx.server.daemon import DaemonError
 from electrumx.server.peers import PeerManager
 
